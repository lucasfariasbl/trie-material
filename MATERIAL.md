# 1 Motivação
# 2 Introdução
# 3 Implementação
## 3.1 Estruturas fundamentais
### 3.1.1 Node
Os nós na implementação de uma Trie, assim como em Linked Lists ou outra estrutura que os utilize, são as peças do quebra-cabeça. Sem eles, não existe implementação.
#### 3.1.1.1 Atributos
A primeira vista pode ser estranho e incomum, mas o nó não armazena o valor que representa dentro da estrutura da Trie, pois aqui, não temos um nó que se linka com outro através de apontadores como "left" ou "right", os nós armazenam algo mais interessante...

**HashMap:** 

Para fins didáticos, nossa implementação aborda a manipulação de palavras na Trie e as armazena em um HashMap. Caso você pare um pouco para pensar, verá que de acordo com nossa abordagem, o HashMap guardará no máximo 26 pares de <Chave, Valor>, onde a chave é cada letra do alfabeto, e seu valor é o nó que o representa. Desta forma, podemos pesquisar por várias palavras que contenham o mesmo prefixo com a mesma eficiência.

**Indicador de fim de palavra:**

Este atributo é extremamente importante para o funcionamento da Trie por definir se uma palavra está presente na  estrutura ou não. Ele é um atributo booleano que define se certa letra representa o fim de uma palavra dentro da Trie. 

- **Exemplo:**
> Digamos que adicionamos a palavra "Carrossel".
> 
> Nossa estrutura ficaria assim: C -> A -> R -> R -> O -> S -> S -> E -> L

> Podemos pesquisá-la através do método search que veremos adiante, e o retorno será **true**, pois ela foi inserida. Agora caso pesquisarmos pela palavra "Carro", comumente se pensaria que ela está ao visualizar a estrutura que temos, porém ela nunca foi adicionada. Para isso que temos nosso atributo mágico "wordEnd", que define se certo nó que representa uma letra n também se refere ao fim de uma palavra. Nosso algoritmo olharia para o nó que representa a letra "o" da **nossa estrutura** e se perguntaria "Esta letra é o fim de uma palavra?". E no nosso caso, essa resposta seria **false**.

- Veja a implementação da classe Node (Atributos e construtor):

```java
 public class Node {

    boolean wordEnd;
    HashMap<Character, Node> sons;

    public Node() {
      this.wordEnd = false;
      this.sons = new HashMap<>();
    }
}
```
Para a realização das operações, ela conta com os seguintes métodos:

- getSons(): Retorna o mapa de filhos do nó.
- isEndOfWord(): Retorna o valor do atributo wordEnd.
- setEndOfWord(): Torna true o valor do atributo wordEnd.
- turnOffEndOfWord(): Torna false o valor do atributo wordEnd.

### 3.1.2 Trie
A classe Trie é o maestro da orquestra, ela coordena e controla todos os métodos para formar a estrutura, se formos encaixar na metafora do quebra-cabeça, a Trie é quem o monta. Ela conta apenas com um único atributo estático nomeado "root", que não corresponde à caractere algum. 

Todos os nós partem do root.

- Veja abaixo a parte inicial do código da classe Trie:

```java
public class Trie {

  private final Node root;

  public Trie() {
    this.root = new Node();
  }
}
```

## 3.2 Operações
### 3.2.1 Inserção

### 3.2.2 Pesquisa
### 3.2.3 Prefixos
## 3.3 Análise de complexidade de tempo e memória
## 3.4 Remoção 
## 3.5 Listagem de palavras por prefixos
# 4 Comparações
# 5 Variações e otimizações
<<<<<<< HEAD
## 5.1 RADIX TREE

### 5.1.1 DEFINIÇÃO:
=======
## 5.1 Radix Tree
### 5.1.1 Definição
>>>>>>> 605bf0ac
 
  Uma Radix Tree (também chamada de Compact Trie ou Patricia Tree) é uma estrutura de dados, baseada em nós, que armazena, geralmente, strings ou números de forma eficiente, especialmente quando apresentam prefixos em comum.

  A Radix Tree se trata de uma versão otimizada da Trie, levando-se em consideração que, na Trie, cada nó armazena apenas uma letra de uma palavra. No entanto, a Radix Tree busca armazenar prefixos de palavras, pois, assim, a estrutura se torna mais eficiente para o uso de memória, além de diminuir a quantidade de ramos existentes na árvore.

<<<<<<< HEAD
### 5.1.2 MOTIVAÇÃO:
=======
### 5.1.2 Motivação
>>>>>>> 605bf0ac
  
  A Trie armazena um apenas caractere por nó. Isso pode resultar em árvores muito grandes, principalmente quando existem palavras que utilizam prefixos semelhantes, fazendo com que a memória não seja utilizada de forma eficiente.

Vejamos alguns exemplos:

Armazenar carro e carroça em uma Trie: 

<br>
<br>
<div align="center">
 <img src="assets/exemplo-trie.png" height="500">
</div>
<br>
<br>

Vejamos que, na trie cada letra é armazenada em apenas um nó e que foram utilizados diversos nós para armazenar palavras com um prefixo equivalente (carro), no entanto, nesse cenário a Trie utiliza a memória para guardar dados de maneira ineficiente, quando comparamos a uma Radix Tree, vejamos agora a inserção em uma Radix Tree:

<br>
<br>
<div align="center">
 <img src="assets/exemplo-radix.png" height="500">
</div>
<br>
<br>

Em vez de criar um nó para armazenar cada caractere, a estrutura armazena blocos de caracteres (prefixos) em nós: carro > ça.

Assim, é perceptível que:

- Prefixos comuns são compartilhados;
- Nós com um único filho são combinados em substrings (prefixos);
- Fins de palavras são marcados mesmo que o caminho ainda continue (ex: “carro” termina, mas ainda existe “carroça”);

Isso reduz:

- O número de nós;
- A profundidade da árvore;
- O número de comparações feitas durante busca e inserção.

<<<<<<< HEAD
### 5.1.3 OPERAÇÕES:

### 5.1.4 Inserção:
=======
### 5.1.3 Operações

### 5.1.3.1 Inserção
>>>>>>> 605bf0ac

- Começa da raiz;
- A cada passo procura um filho que compartilha um prefixo equivalente à string a ser inserida, ou parte dela;
- Existem 3 casos de inserção:
  - **Sem prefixo em comum**: nesse caso a string é adicionada em um novo nó;
  - **Prefixo completo do filho**: esse é o caso de “carro” e “carroça”, ao adicionar “carroça”, é adicionado um novo nó, filho de “carro” que contém o prefixo “ça”;
  - **Prefixo parcial**: precisa dividir (split) o nó existente.

**Vejamos um exemplo do caso iii. para adicionar “rápido” em uma árvore que contém “raiz”:**

- Prefixo em comum: “ra”;
- Resto de “raiz”: “iz”;
- Resto de “rápido”: “pido”;
- Criação de um novo nó “ra” que terá dois filhos:
  - “iz” (marcado como fim de “raiz”);
  - “pido” (marcado como fim de “rápido”);

---

<<<<<<< HEAD
### 5.1.5 Busca:
=======
### 5.1.3.2 Busca
>>>>>>> 605bf0ac

- Começa da raiz;
- Busca um filho com prefixo equivalente;
- Caso encontre:
  - Desmarca aquele prefixo como fim de uma palavra;
  - Continua a busca no filho;
- Caso contrário:
  - Retorna false, pois não está na árvore;
- Verificamos se o nó atual é o fim de uma palavra:
  - Se for, palavra encontrada → retorna `true`;

---

<<<<<<< HEAD
### 5.1.6 Remoção:
=======
### 5.1.3.3 Remoção
>>>>>>> 605bf0ac

- Busca a palavra;
- Se encontrar, desmarca ele como o fim de uma palavra;
- Verificamos se os nós podem ser removidos ou unidos:
  - Se o nó **não tem filhos** e **não é o fim de outra palavra**, pode ser **removido**;
  - Se o nó **tem um filho** e **não é o fim de uma palavra**, pode ser **unido (concatenado)**.

<<<<<<< HEAD
### 5.1.7 COMPLEXIDADE: 
=======
### 5.1.4 Complexidade 
>>>>>>> 605bf0ac

A Radix Tree possui complexidade O(k), de modo que k significa o tamanho da palavra, para inserção, remoção e busca. É mais eficiente que a Trie por reduzir o número de nós.

## 5.2 Saccicinct Trie

<<<<<<< HEAD
### 5.2.1 DEFINIÇÃO:
=======
### 5.2.1 Definição
>>>>>>> 605bf0ac

  Uma Succinct Trie é uma estrutura de dados que representa uma Trie tradicional de maneira compacta, buscando ocupar o menor espaço possível de memória, mantendo também a capacidade de realizar as demais operações, busca e navegação com eficiência. Assim, essa estrutura é ideal para armazenar grandes volumes de dados imutáveis com prefixos equivalentes, já que a inserção e remoção é custosa, como em dicionários, sistemas embarcados e etc.
  
  A grande diferença entre a Succinct Trie e a Trie tradicional, se diz respeito à forma como os dados são armazenados na memória, pois ao invés de usar ponteiros para referenciar caracteres, são utilizadas estruturas bit-level compactadas. Bit-level compactadas são estruturas que utilizam bits individuais, para representar objetos na memória de forma mais eficiente em espaço e garantir a utilização da memória de maneira mais eficiente possível.

Essa estrutura é formada por:  LOUDS — Level-Order Unary Degree Sequence, Label Array e terminal bitmap. 

- **Louds** nada mais é do que a codificação, em bits, da quantidade de filho de cada nó;
- **Label array** é um vetor paralelo que armazena os caracteres associados a cada, respectivo nó, mantendo a ordem BFS dos nós;
- **Terminal bitmaps** são vetores que indicam se os nós de um determinado nível são fins de palavra ou não, também representados em bits (`1` para fim e `0` caso não seja fim).

<<<<<<< HEAD
### 5.2.2 MOTIVAÇÃO:
=======
### 5.2.2 Motivação
>>>>>>> 605bf0ac

  Como já foi discutido, as Tries tradicionais utilizam a memória de maneira ineficiente quando a comparamos com suas otimizações. Quando vamos utilizar uma trie para armazenar um grande número de dados, em que a memória é crítica e os dados são majoritariamente utilizados para leitura, podemos encontrar um problema em relação ao espaço de memória que está sendo utilizado, por isso, nesse cenário, as Succinct Tries utilizam a memória de maneira mais eficiente, pois consegue armazenar elementos (prefixos) utilizando a estratégia de bit-levels compactadas, preservando e otimizando a capacidade de busca e navegação, reduzindo drasticamente o uso de memória. 
- Vejamos um exemplo:
  Armazenar as palavras “carro” e “carroça” em uma Trie tradicional:

<br>
<br>
<div align="center">
 <img src="assets/exemplo-trie.png" height="500">
</div>
<br>
<br>

  Vejamos que, a trie tradicional armazena cada letra em apenas um nó fazendo com que sejam utilizados vários nós para representar a palavra “carro” e “carroça”, vejamos agora a representação dessas mesmas palavra em uma Succinct Trie:

| Estrutura     | Conteúdo                              |
| ------------- | ------------------------------------- |
| `labels`      | `['c', 'a', 'r', 'r', 'o', 'ç', 'a']` |
| `bit_vector`  | `[1,0, 1,0, 1,0, 1,0, 1,0, 1,0, 0]`   |
| `is_terminal` | `[0, 0, 0, 0, 1, 0, 1]`               |

  Assim, vemos que a Succinct Trie representa dados de maneira mais eficiente, de modo que todos os nós, seguindo a BFS são armazenados em um vetor (labels), bem como o bit_vector armazena a quantidade de filhos de cada “nó”, em formato de bits e is_terminal representa quais “nós” são finais ou não de palavras.

<<<<<<< HEAD
### 5.2.3 COMPLEXIDADE DAS OPERAÇÕES:
=======
### 5.2.3 Complexidade
>>>>>>> 605bf0ac

| Tipo      | Custo                          |
|-----------|--------------------------------|
| Espaço    | `2n + n × log(σ) + o(n)` bits |
| Busca     | `O(k)`                         |
| Navegação | `O(1)` ou `O(log n)`           |
| Inserção  | ❌ Muito alto                  |
| Remoção   | ❌ Muito alto                  |

  Dessa forma, a utilização das Succinct Tries se torna bem mais eficiente para armazenar muitos dados em que são imutáveis, sendo utilizados para buscas ou navegação, ex: dicionários.

# 6 Aplicações no mundo real
## 6.1 Rede de Computadores
### 6.1.1 Roteamento de Pacotes IP
Em redes,cada pacote IP precisa ser roteado para seu destino correto,e isso é feito com base no seu Endereço IP de destino.Para isso,os roteadores mantém uma tabela de rotas onde cada uma das entradas vai indicar qual vai ser o próximo salto para um determinado prefixo. ou seja,quando o roteador receber um determinado pacote,ele vai precisar decidir para onde enviar esse pacote na Rede para que esse pacote chegue ao seu destino correto.cada uma das entradas da tabela possui duas coisas importantes, um prefixo e um próximo salto.

**Prefixo:**
É a parte inicial de um endereço IP que vai representar um grupo de endereços.vamos supor que temos um prefixo de um endereço ip com 113.237.00/16, o prefixo 113.237. vai cobrir todos os Endereços que começam com 113.237., ou seja de 113.237.0.0  até 113.237.255.255

**Próximo salto:**	
É a porta ou o caminho para onde deve ser enviado o pacote para que chegue ao seu destino correto. Geralmente é uma interface física, como uma conexão Ethernet, ou o endereço IP do próximo roteador na rota.

**Resolvendo Problemas:**
Agora que sabemos como funciona o Roteamento de pacotes IP vamos supor o determinado problema.Dado um endereço IP 985.623.1.88,encontre a entrada de rota mais específica possível.

- Rotas:
> Rota 1: 985.643.2.88.
>
> Rota 2: 885.623.1.88.
>
> Rota 3. 985.623.00/16.

quando o pacote com o destino 985.623.1.88 chegar, o roteador vai converter esse IP em binário e vai percorrer a trie bit a bit.durante essa busca,ele vai verificar se há alguma entrada de rota correspondente no caminho,sempre que ele encontra uma entrada válida ele armazena essa entrada como a “melhor rota até o momento”.ele faz isso até que não seja mais possível descer na árvore pela falta de nós filhos ou porque o endereço chegou ao fim. no final a entrada armazenada vai ser a entrada que tem o prefixo mais longo,ou seja a melhor rota para aquele destino.

## 6.2 Análise de Sequências de DNA
### 6.2.1 Armazenamento e Busca em Grandes Volumes de Dados Genéticos
Na bioinformática, pesquisadores lidam diariamente sequências de DNA, essas sequências são compostas por quatro letras (A, C, G, T), que representam os nucleotídeos.

Essas sequências são frequentemente armazenadas, comparadas e analisadas para:

- Identificar padrões genéticos
- Encontrar regiões comuns entre espécies
- Detectar mutações
- Realizar buscas rápidas por subsequências
  
**Agora vamos pensar:**

Como podemos usar a Trie para resolver problemas que envolvem sequências de DNA?

Pense comigo, dada um grande conjunto de sequência de DNA, como podemos armazená-las de forma eficiente? Como podemos buscar rapidamente se uma determinada sequência está nesse conjunto, ou até mesmo encontrar todas as ocorrências de uma subsequência?

Bom, como já vimos anteriormente, a Trie é ideal para representar grandes conjuntos de strings com prefixos comuns, como acontece nas sequências de DNA, onde muitas compartilham trechos semelhantes. Cada nó da Trie representa um nucleotídeo, (A, C, G ou T). Cada caminho da raiz até um nó terminal representa uma sequência ou subsequência de DNA.

- Exemplo:
 
Suponha que queremos armazenar as seguintes sequências na nossa Trie.

> ATCGCCGT
> 
> ATCAGT
> 
> ATTGCG
> 
> GCTACA
> 
> GCTATT

A Trie que será construída terá ramos em comum para os ramos que tem prefixos repetidos, como podemos observar na imagem.
<br>
<br>
<div align="center">
  <img src="assets/trie_visualization_final.gif" height="600">
</div>
<br>
<br>
Essas sequências genéticas podem ser muito mais longas e repetitivas que essas que utilizamos,é nesse momento que o uso da Trie se torna muito mais eficiente,pois ao ultilizar a Trie para armazenar essas sequências,o uso do Armazenamento vai ser otimizado, já que quando várias sequências de DNA compartilham os mesmos prefixos, a Trie armazena esse prefixo uma única vez.
<br>
<br>
Além disso, o uso da Trie vai otimizar o tempo de busca dessas sequências, porque muitas delas compartilham prefixos, ou seja, começam com as mesmas sequências. A Trie aproveita isso,tornando assim a busca mais rápida, já que não precisa repetir o mesmo caminho várias vezes. Isso é ideal quando temos muitas sequências parecidas, como é comum no DNA, tornando assim a Trie muito utilizada para buscar sequências de DNA principalmente em áreas da bioinformática, onde é essencial lidar com grandes volumes de dados genéticos de forma rápida e eficiente.

# 7 Guia para resolução de problemas
## 7.1 Dicas
### 7.1.1 Quando usar uma Trie?
**Passo 1:**  Analisar problema
 A primeira pergunta que você deve se fazer é:
**<p style="text-align:center;">"Que tipos de dados envolve o problema e qual a sua unidade mais básica? "</p>**
Se a resposta para essa pergunta envolver uma sequência construida através de um alfabeto(conjunto **FINITO** de símbolos), preste bem atenção no finito, essa é uma das premissas chaves, veremos no passo 3 que o tamanho desse conjunto impactará diretamente no consumo de memória. Nesse caso, é um bom sinal de que o problema pode ser resolvido com Trie.

Pois em sua essência, Trie é uma estrutura otimizada para armazenar e consultar sequências. As sequências mais comuns são as strings, nesse caso, o alfabeto são os caractêres. No entanto, o conceito é bem mais amplo, pode ser uma sequência de digitos, como números de telefones, ou até uma sequência de bits.

**Passo 2:** Analisar quais as operações chave para resolver o problema.

Próxima pergunta que você deve fazer, é quais as operações chaves que preciso para resolver o problema, se as operações são baseadas em prefixos, Trie é disparada uma das estruturas de dados que você deve levar em consideração. Ela materializa a ideia de prefixo em sua estrutura, a sua eficiência para suas operações são geralmente *O(L)*, onde *L* é o comprimento do prefixo. Por exemplo:
- "Liste todas as palavras que começam com ..."(autocompletar)
- "Verifique se tem alguma palavra com prefixo ..."

**Passo 3:**  Botar em consideração as restrições de tempo e espaço do problema

Tendo Trie como um ótimo candidato, devemos nos perguntar, será ela a estrutura certa? Ela é realmente a melhor opção?

A Trie é muito boa em remover, inserir, e buscar uma sequência de comprimento *L*, independente do número total de palavras no dicionário.

Qual o problema da Trie? Memória!
Para cada nó, pode ter ponteiros para cada elemento no alfabeto, desse modo, se o alfabeto é muito grande, se torna inviavel para implementação de Trie padrão. Então é preciso se perguntar:
**<p style="text-align:center"> "O afalbeto é pequeno ou é muito grande?"</p>**
Bom, e no caso de ser inviável? Considere variações de Trie com otmizações de memória, como uma *TST*, ou algumas otimizações como guardar um mapa de hash em cada nó invés de uma array fixo, economiza mais memória em troca de um pouco de velocidade.
### 7.1.2 Problemas
#### 7.1.2.1 [Monitoria de LP2](https://www.spoj.com/problems/ADAINDEX/en/)
Ana, para otimizar seu tempo ao corrigir os inúmeros projetos da disciplina de Laboratório de Programação 2, está desenvolvendo um script de análise de código.

O primeiro passo de seu script é extrair todos os identificadores (nomes de variáveis, funções, classes, etc.) dos códigos dos alunos e compilá-los em uma grande lista. Agora, para analisar rapidamente os padrões de nomenclatura e a aderência dos alunos às boas práticas, ela precisa de uma forma eficiente de fazer consultas nessa lista.

O desafio é o seguinte: você receberá a lista completa de identificadores e algumas consultas em forma de prefixos. Para cada prefixo, sua tarefa é ajudar Ana a descobrir quantos identificadores na lista começam com ele.

**Entrada**
A primeira linha contém N, Q: o número de palavras na lista e o número de consultas.

Seguem-se N linhas, com palavras consistindo de letras minúsculas. A soma de seus comprimentos não será maior que $10^6$.

Seguem-se Q linhas, com palavras (consultas) consistindo de letras minúsculas. A soma de seus comprimentos não será maior que $10^6$.

**Saída**
Para cada consulta, imprima o número de palavras na lista que começam com a palavra atual.

**Exemplo**
```
12 6
calculartotalpedido
calcularimposto
cliente
clientedadospessoais
clienteservice
listadeclientes
getusuarioporid
usuariorepositorio
usuario
x
a
temp
cliente
calcular
usuario
get
lista
z
```

```
3
2
2
1
1
0
```
#### 7.1.2.2 [Nicks semelhantes](https://codeforces.com/problemset/problem/514/C)
Gabriel, um ávido jogador de Valorant, está desenvolvendo uma ferramenta para analisar nicks de jogadores. A ideia é encontrar jogadores com nicks parecidos, que possam ser amigos ou contas alternativas (*smurfs*).

Inicialmente, a memória de sua ferramenta é preenchida com uma lista de **n** nicks. Em seguida, a ferramenta deve ser capaz de processar consultas do seguinte tipo: "Dado um nick **s**, determine se a memória contém um nick **t** que tenha o mesmo número de caracteres que **s** e que difira de **s** em exatamente uma posição".

Gabriel já montou a estrutura da ferramenta, só falta escrever o programa para ela e testá-lo com os dados, que consistem em **n** nicks iniciais e **m** consultas. Ele decidiu confiar este trabalho a você.

**Entrada**
A primeira linha contém dois números não negativos **n** e **m** ($0 \le n \le 3 \cdot 10^5, 0 \le m \le 3 \cdot 10^5$) — o número de nicks iniciais e o número de consultas, respectivamente.

A seguir, vêm **n** strings não vazias que são carregadas na memória da ferramenta.

A seguir, vêm **m** strings não vazias que são as consultas para a ferramenta.

O comprimento total das linhas na entrada não excede $6 \cdot 10^5$. Cada linha consiste apenas das letras 'a', 'b', 'c'.

**Saída**
Para cada consulta, imprima em uma única linha "**YES**" (sem as aspas), se a memória contiver o nick procurado, caso contrário, imprima "**NO**" (sem as aspas).

**Exemplo**
```
5 6
limaz
bielzzr
yanlira
maddy
addsound
limax
maddy
bielzzy
yanlaro
addsound
limas
```

```
YES
NO
YES
NO
NO
YES
```
#### 7.1.2.3 [Sintonia computacional](https://www.spoj.com/problems/QN01/en/)
Lucas e Yan, figuras conhecidas nos corredores da UFCG, compartilham uma tradição sagrada: comer pastel em seu Hélio. Dizem as lendas que a quantidade de ketchup que Lucas coloca no pastel é diretamente proporcional à complexidade do último problema que resolveram.

Uma coisa que sempre intrigou seus colegas é como eles consistentemente tiram notas muito parecidas em todas as disciplinas. O segredo, segundo eles, está em sua "sintonia computacional". Para provar isso, eles criaram um desafio.

Dada uma lista de números inteiros, representando as notas que tiraram em várias avaliações, eles querem encontrar o "potencial máximo de colaboração". Esse potencial é definido como o resultado máximo da operação OU-EXCLUSIVO (XOR) entre as notas de duas avaliações(não necessarimanete distinta)s. Será que você consegue calcular esse valor e desvendar o segredo da dupla?

**Entrada**
A primeira linha é um inteiro `n`, a quantidade de notas.
A segunda linha é uma lista com todas as notas.

**Saída**
Na primeira linha, um único inteiro, com a mairo soma da operação XOR entre as notas de duas avaliações distintas. Na segunda linha a posição *i* e *j* das notas utilizacas.

**Exemplo**
```
3
1 2 3
```

```
3
1 2
```<|MERGE_RESOLUTION|>--- conflicted
+++ resolved
@@ -71,24 +71,14 @@
 ## 3.5 Listagem de palavras por prefixos
 # 4 Comparações
 # 5 Variações e otimizações
-<<<<<<< HEAD
-## 5.1 RADIX TREE
-
-### 5.1.1 DEFINIÇÃO:
-=======
 ## 5.1 Radix Tree
 ### 5.1.1 Definição
->>>>>>> 605bf0ac
  
   Uma Radix Tree (também chamada de Compact Trie ou Patricia Tree) é uma estrutura de dados, baseada em nós, que armazena, geralmente, strings ou números de forma eficiente, especialmente quando apresentam prefixos em comum.
 
   A Radix Tree se trata de uma versão otimizada da Trie, levando-se em consideração que, na Trie, cada nó armazena apenas uma letra de uma palavra. No entanto, a Radix Tree busca armazenar prefixos de palavras, pois, assim, a estrutura se torna mais eficiente para o uso de memória, além de diminuir a quantidade de ramos existentes na árvore.
 
-<<<<<<< HEAD
-### 5.1.2 MOTIVAÇÃO:
-=======
 ### 5.1.2 Motivação
->>>>>>> 605bf0ac
   
   A Trie armazena um apenas caractere por nó. Isso pode resultar em árvores muito grandes, principalmente quando existem palavras que utilizam prefixos semelhantes, fazendo com que a memória não seja utilizada de forma eficiente.
 
@@ -128,16 +118,9 @@
 - A profundidade da árvore;
 - O número de comparações feitas durante busca e inserção.
 
-<<<<<<< HEAD
-### 5.1.3 OPERAÇÕES:
-
-### 5.1.4 Inserção:
-=======
 ### 5.1.3 Operações
 
 ### 5.1.3.1 Inserção
->>>>>>> 605bf0ac
-
 - Começa da raiz;
 - A cada passo procura um filho que compartilha um prefixo equivalente à string a ser inserida, ou parte dela;
 - Existem 3 casos de inserção:
@@ -156,11 +139,7 @@
 
 ---
 
-<<<<<<< HEAD
-### 5.1.5 Busca:
-=======
 ### 5.1.3.2 Busca
->>>>>>> 605bf0ac
 
 - Começa da raiz;
 - Busca um filho com prefixo equivalente;
@@ -174,11 +153,7 @@
 
 ---
 
-<<<<<<< HEAD
-### 5.1.6 Remoção:
-=======
 ### 5.1.3.3 Remoção
->>>>>>> 605bf0ac
 
 - Busca a palavra;
 - Se encontrar, desmarca ele como o fim de uma palavra;
@@ -186,21 +161,13 @@
   - Se o nó **não tem filhos** e **não é o fim de outra palavra**, pode ser **removido**;
   - Se o nó **tem um filho** e **não é o fim de uma palavra**, pode ser **unido (concatenado)**.
 
-<<<<<<< HEAD
-### 5.1.7 COMPLEXIDADE: 
-=======
 ### 5.1.4 Complexidade 
->>>>>>> 605bf0ac
 
 A Radix Tree possui complexidade O(k), de modo que k significa o tamanho da palavra, para inserção, remoção e busca. É mais eficiente que a Trie por reduzir o número de nós.
 
 ## 5.2 Saccicinct Trie
 
-<<<<<<< HEAD
-### 5.2.1 DEFINIÇÃO:
-=======
 ### 5.2.1 Definição
->>>>>>> 605bf0ac
 
   Uma Succinct Trie é uma estrutura de dados que representa uma Trie tradicional de maneira compacta, buscando ocupar o menor espaço possível de memória, mantendo também a capacidade de realizar as demais operações, busca e navegação com eficiência. Assim, essa estrutura é ideal para armazenar grandes volumes de dados imutáveis com prefixos equivalentes, já que a inserção e remoção é custosa, como em dicionários, sistemas embarcados e etc.
   
@@ -212,11 +179,7 @@
 - **Label array** é um vetor paralelo que armazena os caracteres associados a cada, respectivo nó, mantendo a ordem BFS dos nós;
 - **Terminal bitmaps** são vetores que indicam se os nós de um determinado nível são fins de palavra ou não, também representados em bits (`1` para fim e `0` caso não seja fim).
 
-<<<<<<< HEAD
-### 5.2.2 MOTIVAÇÃO:
-=======
 ### 5.2.2 Motivação
->>>>>>> 605bf0ac
 
   Como já foi discutido, as Tries tradicionais utilizam a memória de maneira ineficiente quando a comparamos com suas otimizações. Quando vamos utilizar uma trie para armazenar um grande número de dados, em que a memória é crítica e os dados são majoritariamente utilizados para leitura, podemos encontrar um problema em relação ao espaço de memória que está sendo utilizado, por isso, nesse cenário, as Succinct Tries utilizam a memória de maneira mais eficiente, pois consegue armazenar elementos (prefixos) utilizando a estratégia de bit-levels compactadas, preservando e otimizando a capacidade de busca e navegação, reduzindo drasticamente o uso de memória. 
 - Vejamos um exemplo:
@@ -240,11 +203,7 @@
 
   Assim, vemos que a Succinct Trie representa dados de maneira mais eficiente, de modo que todos os nós, seguindo a BFS são armazenados em um vetor (labels), bem como o bit_vector armazena a quantidade de filhos de cada “nó”, em formato de bits e is_terminal representa quais “nós” são finais ou não de palavras.
 
-<<<<<<< HEAD
-### 5.2.3 COMPLEXIDADE DAS OPERAÇÕES:
-=======
 ### 5.2.3 Complexidade
->>>>>>> 605bf0ac
 
 | Tipo      | Custo                          |
 |-----------|--------------------------------|
