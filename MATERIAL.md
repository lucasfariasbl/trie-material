# 1 Motivação
# 2 Introdução
# 3 Implementação
## 3.1 Estruturas fundamentais
### 3.1.1 Node
Os nós na implementação de uma Trie, assim como em Linked Lists ou outra estrutura que os utilize, são as peças do quebra-cabeça. Sem eles, não existe implementação.
#### 3.1.1.1 Atributos
A primeira vista pode ser estranho e incomum, mas o nó não armazena o valor que representa dentro da estrutura da Trie, pois aqui, não temos um nó que se linka com outro através de apontadores como "left" ou "right", os nós armazenam algo mais interessante...

**HashMap:** 

Isso mesmo, aqui, cada nó armazena um HashMap. Para fins didáticos, nossa implementação aborda a manipulação de palavras na Trie. Caso você pare um pouco para pensar, verá que de acordo com nossa abordagem, o HashMap guardará no máximo 26 pares de <Chave, Valor>, onde a chave é cada letra do alfabeto, e seu valor é o nó que o representa. Desta forma, podemos pesquisar por várias palavras que contenham o mesmo prefixo com a mesma eficiência.

**Indicador de fim de palavra:**

Este atributo é extremamente importante para o funcionamento da Trie por definir se uma palavra está presente na  estrutura ou não. Ele é um atributo booleano que define se certa letra representa o fim de uma palavra dentro da Trie. 

- **Exemplo:**
> Digamos que adicionamos a palavra "Carrossel".
> 
> Nossa estrutura ficaria assim: C -> A -> R -> R -> O -> S -> S -> E -> L

> Podemos pesquisá-la através do método search que veremos adiante, e o retorno será **true**, pois ela foi inserida. Agora caso pesquisarmos pela palavra "Carro", comumente se pensaria que ela está ao visualizar a estrutura que temos, porém ela nunca foi adicionada. Para isso que temos nosso atributo mágico "isEndOfWord", que define se certo nó que representa uma letra n também se refere ao fim de uma palavra. Nosso algoritmo olharia para o nó que representa a letra "o" da **nossa estrutura** e se perguntaria "Esta letra é o fim de uma palavra?". E no nosso caso, essa resposta seria **false**.

### 3.1.2 Trie
## 3.2 Operações
### 3.2.1 Inserção
### 3.2.2 Pesquisa
### 3.2.3 Prefixos
## 3.3 Análise de complexidade de tempo e memória
## 3.4 Remoção 
## 3.5 Listagem de palavras por prefixos
# 4 Comparações
# 5 Variações e otimizações
# 6 Aplicações no mundo real
## 6.1 Rede de Computadores
### 6.1.1 Roteamento de Pacotes IP
Em redes,cada pacote IP precisa ser roteado para seu destino correto,e isso é feito com base no seu Endereço IP de destino.Para isso,os roteadores mantém uma tabela de rotas onde cada uma das entradas vai indicar qual vai ser o próximo salto para um determinado prefixo. ou seja,quando o roteador receber um determinado pacote,ele vai precisar decidir para onde enviar esse pacote na Rede para que esse pacote chegue ao seu destino correto.cada uma das entradas da tabela possui duas coisas importantes, um prefixo e um próximo salto.

**Prefixo:**
É a parte inicial de um endereço IP que vai representar um grupo de endereços.vamos supor que temos um prefixo de um endereço ip com 113.237.00/16, o prefixo 113.237. vai cobrir todos os Endereços que começam com 113.237., ou seja de 113.237.0.0  até 113.237.255.255

**Próximo salto:**	
É a porta ou o caminho para onde deve ser enviado o pacote para que chegue ao seu destino correto. Geralmente é uma interface física, como uma conexão Ethernet, ou o endereço IP do próximo roteador na rota.

**Resolvendo Problemas:**
Agora que sabemos como funciona o Roteamento de pacotes IP vamos supor o determinado problema.Dado um endereço IP 985.623.1.88,encontre a entrada de rota mais específica possível.

- Rotas:
> Rota 1: 985.643.2.88.
>
> Rota 2: 885.623.1.88.
>
> Rota 3. 985.623.00/16.

<<<<<<< HEAD
Quando o pacote com o destino 985.623.1.88 chegar, o roteador vai converter esse IP em binário e vai percorrer a trie bit a bit.durante essa busca,ele vai verificar se há alguma entrada de rota correspondente no caminho,sempre que ele encontra uma entrada válida ele armazena essa entrada como a “melhor rota até o momento”.ele faz isso até que não seja mais possível descer na árvore pela falta de nós filhos ou porque o endereço chegou ao fim. no final a entrada armazenada vai ser a entrada que tem o prefixo mais longo,ou seja a melhor rota para aquele destino..
=======
quando o pacote com o destino 985.623.1.88 chegar, o roteador vai converter esse IP em binário e vai percorrer a trie bit a bit.durante essa busca,ele vai verificar se há alguma entrada de rota correspondente no caminho,sempre que ele encontra uma entrada válida ele armazena essa entrada como a “melhor rota até o momento”.ele faz isso até que não seja mais possível descer na árvore pela falta de nós filhos ou porque o endereço chegou ao fim. no final a entrada armazenada vai ser a entrada que tem o prefixo mais longo,ou seja a melhor rota para aquele destino.

## 6.2 Análise de Sequências de DNA
### 6.2.1 Armazenamento e Busca em Grandes Volumes de Dados Genéticos
Na bioinformática, pesquisadores lidam diariamente sequências de DNA, essas sequências são compostas por quatro letras (A, C, G, T), que representam os nucleotídeos.

Essas sequências são frequentemente armazenadas, comparadas e analisadas para:

- Identificar padrões genéticos
- Encontrar regiões comuns entre espécies
- Detectar mutações
- Realizar buscas rápidas por subsequências
  
### Agora vamos pensar
Como podemos usar a Trie para resolver problemas que envolvem sequências de DNA?

Pense comigo,Dada um grande conjunto de sequência de DNA,como podemos armazená-las de forma eficiente? como podemos Buscar rapidamente se uma determinada sequência está nesse conjunto, ou até mesmo encontrar todas as ocorrências de uma subsequência?

Bom,como já vimos anteriormente, a Trie é ideal para representar grandes conjuntos de strings com prefixos comuns, como acontece nas sequências de DNA, onde muitas compartilham trechos semelhantes.Cada nó da Trie representa um nucleotídeo (A, C, G ou T).Cada caminho da raiz até um nó terminal representa uma sequência ou subsequência de DNA.

Exemplo:
 	suponha que queremos armazenar as seguintes sequências na nossa Trie.

ATCGCCGT
ATCAGT
ATTGCG
GCTACA
GCTATT
A Trie que será construída terá ramos em comum para os ramos que tem prefixos repetidos, como podemos observar na imagem.



essas sequências genéticas podem ser muito mais longas e repetitivas que essas que utilizamos,é nesse momento que o uso da Trie se torna muito mais eficiente,pois ao ultilizar a Trie para armazenar essas sequências,o uso do Armazenamento vai ser otimizado, já que quando várias sequências de DNA compartilham os mesmos prefixos, a Trie armazena esse prefixo uma única vez.

Além disso, o uso da Trie vai otimizar o tempo de busca dessas sequências, porque muitas delas compartilham prefixos, ou seja, começam com as mesmas sequências. A Trie aproveita isso,tornando assim a busca mais rápida, já que não precisa repetir o mesmo caminho várias vezes. Isso é ideal quando temos muitas sequências parecidas, como é comum no DNA, tornando assim a Trie muito utilizada para buscar sequências de DNA principalmente em áreas da bioinformática, onde é essencial lidar com grandes volumes de dados genéticos de forma rápida e eficiente.

>>>>>>> 0845a888

# 7 Guia para resolução de problemas
## 7.1 Dicas
### 7.1.1 Quando usar uma Trie?
**Passo 1:**  Analisar problema
 A primeira pergunta que você deve se fazer é:
**<p style="text-align:center;">"Que tipos de dados envolve o problema e qual a sua unidade mais básica? "</p>**
Se a resposta para essa pergunta envolver uma sequência construida através de um alfabeto(conjunto **FINITO** de símbolos), preste bem atenção no finito, essa é uma das premissas chaves, veremos no passo 3 que o tamanho desse conjunto impactará diretamente no consumo de memória. Nesse caso, é um bom sinal de que o problema pode ser resolvido com Trie.

Pois em sua essência, Trie é uma estrutura otimizada para armazenar e consultar sequências. As sequências mais comuns são as strings, nesse caso, o alfabeto são os caractêres. No entanto, o conceito é bem mais amplo, pode ser uma sequência de digitos, como números de telefones, ou até uma sequência de bits.

**Passo 2:** Analisar quais as operações chave para resolver o problema.

Próxima pergunta que você deve fazer, é quais as operações chaves que preciso para resolver o problema, se as operações são baseadas em prefixos, Trie é disparada uma das estruturas de dados que você deve levar em consideração. Ela materializa a ideia de prefixo em sua estrutura, a sua eficiência para suas operações são geralmente *O(L)*, onde *L* é o comprimento do prefixo. Por exemplo:
- "Liste todas as palavras que começam com ..."(autocompletar)
- "Verifique se tem alguma palavra com prefixo ..."

**Passo 3:**  Botar em consideração as restrições de tempo e espaço do problema

Tendo Trie como um ótimo candidato, devemos nos perguntar, será ela a estrutura certa? Ela é realmente a melhor opção?

A Trie é muito boa em remover, inserir, e buscar uma sequência de comprimento *L*, independente do número total de palavras no dicionário.

Qual o problema da Trie? Memória!
Para cada nó, pode ter ponteiros para cada elemento no alfabeto, desse modo, se o alfabeto é muito grande, se torna inviavel para implementação de Trie padrão. Então é preciso se perguntar:
**<p style="text-align:center"> "O afalbeto é pequeno ou é muito grande?"</p>**
Bom, e no caso de ser inviável? Considere variações de Trie com otmizações de memória, como uma *TST*, ou algumas otimizações como guardar um mapa de hash em cada nó invés de uma array fixo, economiza mais memória em troca de um pouco de velocidade.



<|MERGE_RESOLUTION|>--- conflicted
+++ resolved
@@ -53,9 +53,6 @@
 >
 > Rota 3. 985.623.00/16.
 
-<<<<<<< HEAD
-Quando o pacote com o destino 985.623.1.88 chegar, o roteador vai converter esse IP em binário e vai percorrer a trie bit a bit.durante essa busca,ele vai verificar se há alguma entrada de rota correspondente no caminho,sempre que ele encontra uma entrada válida ele armazena essa entrada como a “melhor rota até o momento”.ele faz isso até que não seja mais possível descer na árvore pela falta de nós filhos ou porque o endereço chegou ao fim. no final a entrada armazenada vai ser a entrada que tem o prefixo mais longo,ou seja a melhor rota para aquele destino..
-=======
 quando o pacote com o destino 985.623.1.88 chegar, o roteador vai converter esse IP em binário e vai percorrer a trie bit a bit.durante essa busca,ele vai verificar se há alguma entrada de rota correspondente no caminho,sempre que ele encontra uma entrada válida ele armazena essa entrada como a “melhor rota até o momento”.ele faz isso até que não seja mais possível descer na árvore pela falta de nós filhos ou porque o endereço chegou ao fim. no final a entrada armazenada vai ser a entrada que tem o prefixo mais longo,ou seja a melhor rota para aquele destino.
 
 ## 6.2 Análise de Sequências de DNA
@@ -92,8 +89,6 @@
 
 Além disso, o uso da Trie vai otimizar o tempo de busca dessas sequências, porque muitas delas compartilham prefixos, ou seja, começam com as mesmas sequências. A Trie aproveita isso,tornando assim a busca mais rápida, já que não precisa repetir o mesmo caminho várias vezes. Isso é ideal quando temos muitas sequências parecidas, como é comum no DNA, tornando assim a Trie muito utilizada para buscar sequências de DNA principalmente em áreas da bioinformática, onde é essencial lidar com grandes volumes de dados genéticos de forma rápida e eficiente.
 
->>>>>>> 0845a888
-
 # 7 Guia para resolução de problemas
 ## 7.1 Dicas
 ### 7.1.1 Quando usar uma Trie?
